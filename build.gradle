buildscript {
    repositories {
        maven { url "https://palantir.bintray.com/releases" }
        jcenter()
        gradlePluginPortal()
    }

    dependencies {
        classpath 'com.palantir.javaformat:gradle-palantir-java-format:1.0.1'
        classpath 'com.palantir.gradle.revapi:gradle-revapi:1.4.3'
        classpath 'com.jfrog.bintray.gradle:gradle-bintray-plugin:1.8.5'
        classpath 'com.netflix.nebula:nebula-publishing-plugin:17.3.2'
        classpath 'com.netflix.nebula:gradle-info-plugin:9.1.1'
        classpath 'com.palantir.baseline:gradle-baseline-java:3.50.0'
        classpath 'gradle.plugin.org.inferred:gradle-processors:3.3.0'
        classpath 'com.palantir.gradle.gitversion:gradle-git-version:0.12.3'
        classpath 'com.palantir.gradle.consistentversions:gradle-consistent-versions:1.27.0'
    }
}

plugins {
    id "org.jetbrains.intellij" version "0.4.13" apply false
    id 'org.jetbrains.gradle.plugin.idea-ext' version "0.9"
}

apply plugin: 'com.palantir.git-version'
apply plugin: 'com.palantir.baseline'
apply plugin: 'com.palantir.consistent-versions'

version System.env.CIRCLE_TAG ?: gitVersion()

allprojects {
    apply plugin: 'com.palantir.java-format'
    group = 'com.palantir.javaformat'
    version = rootProject.version

    repositories {
        jcenter()
        maven { url 'https://dl.bintray.com/palantir/releases/' }
        gradlePluginPortal()
        mavenLocal()
    }
}

subprojects {
    apply plugin: 'java-library'
    apply plugin: 'org.inferred.processors'

    sourceCompatibility = 11
    targetCompatibility = 11

    tasks.withType(Checkstyle) {
        enabled = false
    }

    tasks.withType(JavaCompile) {
<<<<<<< HEAD
        options.errorprone.errorproneArgs.addAll(['-Xep:PreconditionsConstantMessage:OFF',
                                              '-Xep:PreferSafeLoggableExceptions:OFF',
                                              '-Xep:PreferSafeLoggingPreconditions:OFF'])
=======
        options.errorprone.disable 'PreconditionsConstantMessage', 'PreferSafeLoggableExceptions', 'PreferSafeLoggingPreconditions'
>>>>>>> e21e13a9
    }

    // Run `./gradlew test -Drecreate=true` to recreate all the expected
    // generated code that we have checked into the repo.
    tasks.withType(Test) {
        systemProperty 'recreate', System.getProperty('recreate', 'false')
    }
}

idea.project.settings {
    compiler {
        javac {
            moduleJavacAdditionalOptions = [
                    'palantir-java-format': '--add-exports jdk.compiler/com.sun.tools.javac.tree=ALL-UNNAMED ' +
                            '--add-exports jdk.compiler/com.sun.tools.javac.util=ALL-UNNAMED ' +
                            '--add-exports jdk.compiler/com.sun.tools.javac.parser=ALL-UNNAMED ' +
                            '--add-exports jdk.compiler/com.sun.tools.javac.file=ALL-UNNAMED ' +
                            '--add-exports jdk.compiler/com.sun.tools.javac.code=ALL-UNNAMED ' +
                            '--add-exports jdk.compiler/com.sun.tools.javac.api=ALL-UNNAMED']
        }
    }
}<|MERGE_RESOLUTION|>--- conflicted
+++ resolved
@@ -54,13 +54,7 @@
     }
 
     tasks.withType(JavaCompile) {
-<<<<<<< HEAD
-        options.errorprone.errorproneArgs.addAll(['-Xep:PreconditionsConstantMessage:OFF',
-                                              '-Xep:PreferSafeLoggableExceptions:OFF',
-                                              '-Xep:PreferSafeLoggingPreconditions:OFF'])
-=======
         options.errorprone.disable 'PreconditionsConstantMessage', 'PreferSafeLoggableExceptions', 'PreferSafeLoggingPreconditions'
->>>>>>> e21e13a9
     }
 
     // Run `./gradlew test -Drecreate=true` to recreate all the expected
