--- conflicted
+++ resolved
@@ -48,11 +48,6 @@
      */
     public abstract int branchingCoefficient();
 
-<<<<<<< HEAD
-    public abstract int depth();
-
-=======
->>>>>>> 6fd07f2c
     @Value.Auxiliary
     protected abstract Set<BreakTag> breakTagsTaken();
 
@@ -66,12 +61,8 @@
      * Keep track of how each {@link Comment} was written (these are mostly comments), which can differ depending on the
      * starting column and the maxLength.
      */
-<<<<<<< HEAD
-    @Value.Auxiliary
-    protected abstract TreeMap<Tok, TokState> tokStates();
-=======
+    @Value.Auxiliary
     protected abstract TreeMap<Comment, TokState> tokStates();
->>>>>>> 6fd07f2c
 
     public static State startingState() {
         return builder()
